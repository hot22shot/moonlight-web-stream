use actix_web::{
    Either, Error, HttpResponse, Responder, delete,
    dev::HttpServiceFactory,
    get, middleware, post, put, services,
    web::{self, Bytes, Data, Json, Query},
};
use futures::future::join_all;
use log::{info, warn};
use moonlight_common::{
    PairPin, PairStatus,
    high::{HostError, broadcast_magic_packet},
    network::{
        ApiError,
        reqwest::{ReqwestError, ReqwestMoonlightHost},
    },
    pair::generate_new_client,
};
use std::io::Write as _;
use tokio::sync::Mutex;

use crate::{
    Config,
    app::user::User,
    data::{HostCache, RuntimeApiData, RuntimeApiHost},
};
use common::api_bindings::{
    DeleteHostQuery, DetailedHost, GetAppImageQuery, GetAppsQuery, GetAppsResponse, GetHostQuery,
    GetHostResponse, GetHostsResponse, PostPairRequest, PostPairResponse1, PostPairResponse2,
    PostWakeUpRequest, PutHostRequest, PutHostResponse, UndetailedHost,
};

pub mod auth;
mod stream;

#[get("/authenticate")]
async fn authenticate() -> impl Responder {
    HttpResponse::Ok()
}

#[get("/hosts")]
async fn list_hosts(user: User) -> Result<Json<GetHostsResponse>, Error> {
    let hosts = user.hosts().await?;

    Ok(Json(GetHostsResponse { hosts }))
}

#[get("/host")]
async fn get_host(
    user: User,
    Query(query): Query<GetHostQuery>,
) -> Result<Json<GetHostResponse>, Error> {
    let host = user.host(query.host_uuid).await?;

    Ok(Json(GetHostResponse { host }))
}

#[put("/host")]
async fn put_host(
    data: Data<RuntimeApiData>,
    config: Data<Config>,
    Json(query): Json<PutHostRequest>,
) -> Result<Json<PutHostResponse>, Error> {
    // Create and Try to connect to host
    let mut host = match ReqwestMoonlightHost::new(
        query.address,
        query
            .http_port
            .unwrap_or(config.moonlight.moonlight_default_http_port),
        None,
    ) {
        Ok(value) => value,
        Err(err) => {
            warn!("[Api] failed to create new moonlight host: {err:?}");
            return Either::Right(HttpResponse::InternalServerError().finish());
        }
    };

    let mac = match host.mac().await {
        Ok(value) => value,
        Err(HostError::Api(ApiError::RequestClient(ReqwestError::Reqwest(err))))
            if err.is_timeout() =>
        {
            return Either::Right(HttpResponse::NotFound().finish());
        }
        Err(HostError::Api(ApiError::RequestClient(ReqwestError::Reqwest(err))))
            if err.is_connect() =>
        {
            return Either::Right(HttpResponse::NotFound().finish());
        }
        Err(_) => return Either::Right(HttpResponse::BadRequest().finish()),
    };
    let Ok(name) = host.host_name().await else {
        return Either::Right(HttpResponse::InternalServerError().finish());
    };

    // Write host
    let mut hosts = data.hosts.write().await;

    let host_id = hosts.vacant_key();
    hosts.insert(Mutex::new(RuntimeApiHost {
        cache: HostCache {
            name: Some(name.to_string()),
            mac,
        },
        moonlight: host,
        app_images_cache: Default::default(),
    }));

    drop(hosts);

    // Read host and respond
    let hosts = data.hosts.read().await;
    let Some(host) = hosts.get(host_id) else {
        return Either::Right(HttpResponse::InternalServerError().finish());
    };
    let mut host = host.lock().await;

    let _ = data.file_writer.try_send(());

    let Ok(detailed_host) = into_detailed_host(host_id, &mut host.moonlight).await else {
        return Either::Right(HttpResponse::InternalServerError().finish());
    };

    Either::Left(Json(PutHostResponse {
        host: detailed_host,
    }))
}
<<<<<<< HEAD
//
// #[delete("/host")]
// async fn delete_host(
//     data: Data<RuntimeApiData>,
//     Query(query): Query<DeleteHostQuery>,
// ) -> HttpResponse {
//     let mut hosts = data.hosts.write().await;
//
//     let host = hosts.try_remove(query.host_id as usize);
//
//     drop(hosts);
//
//     if host.is_none() {
//         return HttpResponse::NotFound().finish();
//     } else {
//         let _ = data.file_writer.try_send(());
//     }
//
//     HttpResponse::Ok().finish()
// }
//
// #[post("/pair")]
// async fn pair_host(
//     data: Data<RuntimeApiData>,
//     config: Data<Config>,
//     Json(request): Json<PostPairRequest>,
// ) -> HttpResponse {
//     let hosts = data.hosts.read().await;
//
//     let host_id = request.host_id;
//     let Some(host) = hosts.get(host_id as usize) else {
//         return HttpResponse::NotFound().finish();
//     };
//
//     let host = host.lock().await;
//
//     if matches!(host.moonlight.is_paired(), PairStatus::Paired) {
//         return HttpResponse::NotModified().finish();
//     }
//
//     let data = data.clone();
//
//     let stream = async_stream::stream! {
//         let hosts = data.hosts.read().await;
//         let Some(host) = hosts.get(host_id as usize) else {
//             let Ok(text) = serde_json::to_string(&PostPairResponse1::InternalServerError) else {
//                 unreachable!()
//             };
//
//             let bytes = Bytes::from_owner(text);
//             yield Ok::<_, Error>(bytes);
//
//             return;
//         };
//         let mut host = host.lock().await;
//
//         let Ok(client_auth) = generate_new_client() else {
//             warn!("[Api]: failed to generate new client to host authentication data");
//
//             let Ok(text) = serde_json::to_string(&PostPairResponse1::InternalServerError) else {
//                 unreachable!()
//             };
//
//             let bytes = Bytes::from_owner(text);
//             yield Ok::<_, Error>(bytes);
//
//             return;
//         };
//
//         let Ok(pin) = PairPin::generate() else {
//             warn!("[Api]: failed to generate pin!");
//
//             return
//         };
//
//             let Ok(text) = serde_json::to_string(&PostPairResponse1::Pin(pin.to_string())) else {
//                 unreachable!()
//             };
//
//             let bytes = Bytes::from_owner(text);
//             yield Ok::<_, Error>(bytes);
//
//         if let Err(err) = host.moonlight
//             .pair(
//                 &client_auth,
//                 config.moonlight.pair_device_name.to_string(),
//                 pin,
//             )
//             .await
//         {
//             info!("[Api]: failed to pair host {}: {:?}", host.moonlight.address(), err);
//
//             let Ok(text) = serde_json::to_string(&PostPairResponse2::PairError) else {
//                 unreachable!()
//             };
//
//             let bytes = Bytes::from_owner(text);
//             yield Ok::<_, Error>(bytes);
//
//             return;
//         };
//
//         let detailed_host = match into_detailed_host(host_id as usize, &mut host.moonlight).await {
//             Err(err) => {
//                 warn!("failed to get host info after pairing for host {host_id}: {err:?}");
//
//                 return
//             }
//             Ok(value) => value,
//         };
//
//         let mut text = Vec::new();
//         let _ = writeln!(&mut text);
//         if  serde_json::to_writer(&mut text, &PostPairResponse2::Paired(detailed_host)).is_err() {
//             unreachable!()
//         };
//
//         drop(host);
//         drop(hosts);
//
//         let _ = data.file_writer.try_send(());
//
//         let bytes = Bytes::from_owner(text);
//         yield Ok::<_, Error>(bytes);
//     };
//
//     HttpResponse::Ok()
//         .insert_header(("Content-Type", "application/x-ndjson"))
//         .streaming(stream)
// }
//
// #[post("/host/wake")]
// async fn wake_host(
//     data: Data<RuntimeApiData>,
//     Json(request): Json<PostWakeUpRequest>,
// ) -> HttpResponse {
//     let hosts = data.hosts.read().await;
//
//     let host_id = request.host_id;
//     let Some(host) = hosts.get(host_id as usize) else {
//         return HttpResponse::NotFound().finish();
//     };
//     let host = host.lock().await;
//
//     let mac = host.cache.mac;
//
//     if let Some(mac) = mac {
//         if let Err(err) = broadcast_magic_packet(mac).await {
//             warn!("failed to send magic(wake on lan) packet: {err:?}");
//             return HttpResponse::InternalServerError().finish();
//         }
//     } else {
//         return HttpResponse::InternalServerError().finish();
//     }
//
//     HttpResponse::Ok().finish()
// }
//
// #[get("/apps")]
// async fn get_apps(
//     data: Data<RuntimeApiData>,
//     Query(query): Query<GetAppsQuery>,
// ) -> Either<Json<GetAppsResponse>, HttpResponse> {
//     let hosts = data.hosts.read().await;
//
//     let host_id = query.host_id;
//     let Some(host) = hosts.get(host_id as usize) else {
//         return Either::Right(HttpResponse::NotFound().finish());
//     };
//     let mut host = host.lock().await;
//
//     if query.force_refresh {
//         host.moonlight.clear_cache();
//     }
//
//     let app_list = match host.moonlight.app_list().await {
//         Err(err) => {
//             warn!("[Api]: failed to get app list for host {host_id}: {err:?}");
//
//             return Either::Right(HttpResponse::InternalServerError().finish());
//         }
//         Ok(value) => value,
//     };
//
//     Either::Left(Json(GetAppsResponse {
//         apps: app_list.iter().map(|x| x.to_owned().into()).collect(),
//     }))
// }
//
// #[get("/app/image")]
// async fn get_app_image(
//     data: Data<RuntimeApiData>,
//     Query(query): Query<GetAppImageQuery>,
// ) -> Either<Bytes, HttpResponse> {
//     let hosts = data.hosts.read().await;
//
//     let host_id = query.host_id;
//     let Some(host) = hosts.get(host_id as usize) else {
//         return Either::Right(HttpResponse::NotFound().finish());
//     };
//     let mut host = host.lock().await;
//
//     if query.force_refresh {
//         host.app_images_cache.clear();
//         host.moonlight.clear_cache();
//     }
//
//     let app_id = query.app_id;
//     if let Some(cache) = host.app_images_cache.get(&app_id) {
//         return Either::Left(cache.clone());
//     }
//
//     let image = host.moonlight.request_app_image(app_id).await;
//     match image {
//         Err(err) => {
//             warn!("[Api]: failed to get host {host_id} app image {app_id}: {err:?}");
//
//             Either::Right(HttpResponse::InternalServerError().finish())
//         }
//         Ok(image) => {
//             host.app_images_cache.insert(app_id, image.clone());
//
//             Either::Left(image)
//         }
//     }
// }

pub fn api_service() -> impl HttpServiceFactory {
=======

#[delete("/host")]
async fn delete_host(
    data: Data<RuntimeApiData>,
    Query(query): Query<DeleteHostQuery>,
) -> HttpResponse {
    let mut hosts = data.hosts.write().await;

    let host = hosts.try_remove(query.host_id as usize);

    drop(hosts);

    if host.is_none() {
        return HttpResponse::NotFound().finish();
    } else {
        let _ = data.file_writer.try_send(());
    }

    HttpResponse::Ok().finish()
}

#[post("/pair")]
async fn pair_host(
    data: Data<RuntimeApiData>,
    config: Data<Config>,
    Json(request): Json<PostPairRequest>,
) -> HttpResponse {
    let hosts = data.hosts.read().await;

    let host_id = request.host_id;
    let Some(host) = hosts.get(host_id as usize) else {
        return HttpResponse::NotFound().finish();
    };

    let host = host.lock().await;

    if matches!(host.moonlight.is_paired(), PairStatus::Paired) {
        return HttpResponse::NotModified().finish();
    }

    let data = data.clone();

    let stream = async_stream::stream! {
        let hosts = data.hosts.read().await;
        let Some(host) = hosts.get(host_id as usize) else {
            let Ok(text) = serde_json::to_string(&PostPairResponse1::InternalServerError) else {
                unreachable!()
            };

            let bytes = Bytes::from_owner(text);
            yield Ok::<_, Error>(bytes);

            return;
        };
        let mut host = host.lock().await;

        let Ok(client_auth) = generate_new_client() else {
            warn!("[Api]: failed to generate new client to host authentication data");

            let Ok(text) = serde_json::to_string(&PostPairResponse1::InternalServerError) else {
                unreachable!()
            };

            let bytes = Bytes::from_owner(text);
            yield Ok::<_, Error>(bytes);

            return;
        };

        let Ok(pin) = PairPin::generate() else {
            warn!("[Api]: failed to generate pin!");

            return
        };

            let Ok(text) = serde_json::to_string(&PostPairResponse1::Pin(pin.to_string())) else {
                unreachable!()
            };

            let bytes = Bytes::from_owner(text);
            yield Ok::<_, Error>(bytes);

        if let Err(err) = host.moonlight
            .pair(
                &client_auth,
                config.pair_device_name.to_string(),
                pin,
            )
            .await
        {
            info!("[Api]: failed to pair host {}: {:?}", host.moonlight.address(), err);

            let Ok(text) = serde_json::to_string(&PostPairResponse2::PairError) else {
                unreachable!()
            };

            let bytes = Bytes::from_owner(text);
            yield Ok::<_, Error>(bytes);

            return;
        };

        let _ = data.file_writer.try_send(());

        let detailed_host = match into_detailed_host(host_id as usize, &mut host.moonlight).await {
            Err(err) => {
                warn!("[Api] failed to get host info after pairing for host {host_id}: {err:?}");

                let Ok(text) = serde_json::to_string(&PostPairResponse2::PairError) else {
                    unreachable!()
                };

                let bytes = Bytes::from_owner(text);
                yield Ok::<_, Error>(bytes);

                return
            }
            Ok(value) => value,
        };

        let mut text = Vec::new();
        let _ = writeln!(&mut text);
        if  serde_json::to_writer(&mut text, &PostPairResponse2::Paired(detailed_host)).is_err() {
            unreachable!()
        };

        drop(host);
        drop(hosts);

        let bytes = Bytes::from_owner(text);
        yield Ok::<_, Error>(bytes);
    };

    HttpResponse::Ok()
        .insert_header(("Content-Type", "application/x-ndjson"))
        .streaming(stream)
}

#[post("/host/wake")]
async fn wake_host(
    data: Data<RuntimeApiData>,
    Json(request): Json<PostWakeUpRequest>,
) -> HttpResponse {
    let hosts = data.hosts.read().await;

    let host_id = request.host_id;
    let Some(host) = hosts.get(host_id as usize) else {
        return HttpResponse::NotFound().finish();
    };
    let host = host.lock().await;

    let mac = host.cache.mac;

    if let Some(mac) = mac {
        if let Err(err) = broadcast_magic_packet(mac).await {
            warn!("failed to send magic(wake on lan) packet: {err:?}");
            return HttpResponse::InternalServerError().finish();
        }
    } else {
        return HttpResponse::InternalServerError().finish();
    }

    HttpResponse::Ok().finish()
}

#[get("/apps")]
async fn get_apps(
    data: Data<RuntimeApiData>,
    Query(query): Query<GetAppsQuery>,
) -> Either<Json<GetAppsResponse>, HttpResponse> {
    let hosts = data.hosts.read().await;

    let host_id = query.host_id;
    let Some(host) = hosts.get(host_id as usize) else {
        return Either::Right(HttpResponse::NotFound().finish());
    };
    let mut host = host.lock().await;

    if query.force_refresh {
        host.moonlight.clear_cache();
    }

    let app_list = match host.moonlight.app_list().await {
        Err(err) => {
            warn!("[Api]: failed to get app list for host {host_id}: {err:?}");

            return Either::Right(HttpResponse::InternalServerError().finish());
        }
        Ok(value) => value,
    };

    Either::Left(Json(GetAppsResponse {
        apps: app_list.iter().map(|x| x.to_owned().into()).collect(),
    }))
}

#[get("/app/image")]
async fn get_app_image(
    data: Data<RuntimeApiData>,
    Query(query): Query<GetAppImageQuery>,
) -> Either<Bytes, HttpResponse> {
    let hosts = data.hosts.read().await;

    let host_id = query.host_id;
    let Some(host) = hosts.get(host_id as usize) else {
        return Either::Right(HttpResponse::NotFound().finish());
    };
    let mut host = host.lock().await;

    if query.force_refresh {
        host.app_images_cache.clear();
        host.moonlight.clear_cache();
    }

    let app_id = query.app_id;
    if let Some(cache) = host.app_images_cache.get(&app_id) {
        return Either::Left(cache.clone());
    }

    let image = host.moonlight.request_app_image(app_id).await;
    match image {
        Err(err) => {
            warn!("[Api]: failed to get host {host_id} app image {app_id}: {err:?}");

            Either::Right(HttpResponse::InternalServerError().finish())
        }
        Ok(image) => {
            host.app_images_cache.insert(app_id, image.clone());

            Either::Left(image)
        }
    }
}

pub fn api_service(data: Data<RuntimeApiData>) -> impl HttpServiceFactory {
>>>>>>> bb730526
    web::scope("/api")
        // .wrap(middleware::from_fn(auth_middleware))
        .service(services![
            authenticate,
            stream::start_host,
            stream::cancel_host,
            list_hosts,
            // get_host,
            // put_host,
            // wake_host,
            // delete_host,
            // pair_host,
            // get_apps,
            // get_app_image,
        ])
}

// async fn into_undetailed_host(
//     id: usize,
//     name: impl FnOnce() -> String,
//     host: &mut ReqwestMoonlightHost,
// ) -> UndetailedHost {
//     let name = host
//         .host_name()
//         .await
//         .map(str::to_string)
//         .unwrap_or_else(|_| name());
//
//     let paired = host.is_paired();
//
//     let server_state = host
//         .state()
//         .await
//         .map(|(_, state)| Option::Some(state))
//         .unwrap_or(None);
//
//     UndetailedHost {
//         host_id: id as u32,
//         name,
//         paired: paired.into(),
//         server_state: server_state.map(Into::into),
//     }
// }
// async fn into_detailed_host(
//     id: usize,
//     host: &mut ReqwestMoonlightHost,
// ) -> Result<DetailedHost, HostError<ReqwestError>> {
//     Ok(DetailedHost {
//         host_id: id as u32,
//         name: host.host_name().await?.to_string(),
//         paired: host.is_paired().into(),
//         server_state: host.state().await?.1.into(),
//         address: host.address().to_string(),
//         http_port: host.http_port(),
//         https_port: host.https_port().await?,
//         external_port: host.external_port().await?,
//         version: host.version().await?.to_string(),
//         gfe_version: host.gfe_version().await?.to_string(),
//         unique_id: host.unique_id().await?.to_string(),
//         mac: host.mac().await?.map(|mac| mac.to_string()),
//         local_ip: host.local_ip().await?.to_string(),
//         current_game: host.current_game().await?,
//         max_luma_pixels_hevc: host.max_luma_pixels_hevc().await?,
//         server_codec_mode_support: host.server_codec_mode_support_raw().await?,
//     })
// }
//<|MERGE_RESOLUTION|>--- conflicted
+++ resolved
@@ -125,236 +125,6 @@
         host: detailed_host,
     }))
 }
-<<<<<<< HEAD
-//
-// #[delete("/host")]
-// async fn delete_host(
-//     data: Data<RuntimeApiData>,
-//     Query(query): Query<DeleteHostQuery>,
-// ) -> HttpResponse {
-//     let mut hosts = data.hosts.write().await;
-//
-//     let host = hosts.try_remove(query.host_id as usize);
-//
-//     drop(hosts);
-//
-//     if host.is_none() {
-//         return HttpResponse::NotFound().finish();
-//     } else {
-//         let _ = data.file_writer.try_send(());
-//     }
-//
-//     HttpResponse::Ok().finish()
-// }
-//
-// #[post("/pair")]
-// async fn pair_host(
-//     data: Data<RuntimeApiData>,
-//     config: Data<Config>,
-//     Json(request): Json<PostPairRequest>,
-// ) -> HttpResponse {
-//     let hosts = data.hosts.read().await;
-//
-//     let host_id = request.host_id;
-//     let Some(host) = hosts.get(host_id as usize) else {
-//         return HttpResponse::NotFound().finish();
-//     };
-//
-//     let host = host.lock().await;
-//
-//     if matches!(host.moonlight.is_paired(), PairStatus::Paired) {
-//         return HttpResponse::NotModified().finish();
-//     }
-//
-//     let data = data.clone();
-//
-//     let stream = async_stream::stream! {
-//         let hosts = data.hosts.read().await;
-//         let Some(host) = hosts.get(host_id as usize) else {
-//             let Ok(text) = serde_json::to_string(&PostPairResponse1::InternalServerError) else {
-//                 unreachable!()
-//             };
-//
-//             let bytes = Bytes::from_owner(text);
-//             yield Ok::<_, Error>(bytes);
-//
-//             return;
-//         };
-//         let mut host = host.lock().await;
-//
-//         let Ok(client_auth) = generate_new_client() else {
-//             warn!("[Api]: failed to generate new client to host authentication data");
-//
-//             let Ok(text) = serde_json::to_string(&PostPairResponse1::InternalServerError) else {
-//                 unreachable!()
-//             };
-//
-//             let bytes = Bytes::from_owner(text);
-//             yield Ok::<_, Error>(bytes);
-//
-//             return;
-//         };
-//
-//         let Ok(pin) = PairPin::generate() else {
-//             warn!("[Api]: failed to generate pin!");
-//
-//             return
-//         };
-//
-//             let Ok(text) = serde_json::to_string(&PostPairResponse1::Pin(pin.to_string())) else {
-//                 unreachable!()
-//             };
-//
-//             let bytes = Bytes::from_owner(text);
-//             yield Ok::<_, Error>(bytes);
-//
-//         if let Err(err) = host.moonlight
-//             .pair(
-//                 &client_auth,
-//                 config.moonlight.pair_device_name.to_string(),
-//                 pin,
-//             )
-//             .await
-//         {
-//             info!("[Api]: failed to pair host {}: {:?}", host.moonlight.address(), err);
-//
-//             let Ok(text) = serde_json::to_string(&PostPairResponse2::PairError) else {
-//                 unreachable!()
-//             };
-//
-//             let bytes = Bytes::from_owner(text);
-//             yield Ok::<_, Error>(bytes);
-//
-//             return;
-//         };
-//
-//         let detailed_host = match into_detailed_host(host_id as usize, &mut host.moonlight).await {
-//             Err(err) => {
-//                 warn!("failed to get host info after pairing for host {host_id}: {err:?}");
-//
-//                 return
-//             }
-//             Ok(value) => value,
-//         };
-//
-//         let mut text = Vec::new();
-//         let _ = writeln!(&mut text);
-//         if  serde_json::to_writer(&mut text, &PostPairResponse2::Paired(detailed_host)).is_err() {
-//             unreachable!()
-//         };
-//
-//         drop(host);
-//         drop(hosts);
-//
-//         let _ = data.file_writer.try_send(());
-//
-//         let bytes = Bytes::from_owner(text);
-//         yield Ok::<_, Error>(bytes);
-//     };
-//
-//     HttpResponse::Ok()
-//         .insert_header(("Content-Type", "application/x-ndjson"))
-//         .streaming(stream)
-// }
-//
-// #[post("/host/wake")]
-// async fn wake_host(
-//     data: Data<RuntimeApiData>,
-//     Json(request): Json<PostWakeUpRequest>,
-// ) -> HttpResponse {
-//     let hosts = data.hosts.read().await;
-//
-//     let host_id = request.host_id;
-//     let Some(host) = hosts.get(host_id as usize) else {
-//         return HttpResponse::NotFound().finish();
-//     };
-//     let host = host.lock().await;
-//
-//     let mac = host.cache.mac;
-//
-//     if let Some(mac) = mac {
-//         if let Err(err) = broadcast_magic_packet(mac).await {
-//             warn!("failed to send magic(wake on lan) packet: {err:?}");
-//             return HttpResponse::InternalServerError().finish();
-//         }
-//     } else {
-//         return HttpResponse::InternalServerError().finish();
-//     }
-//
-//     HttpResponse::Ok().finish()
-// }
-//
-// #[get("/apps")]
-// async fn get_apps(
-//     data: Data<RuntimeApiData>,
-//     Query(query): Query<GetAppsQuery>,
-// ) -> Either<Json<GetAppsResponse>, HttpResponse> {
-//     let hosts = data.hosts.read().await;
-//
-//     let host_id = query.host_id;
-//     let Some(host) = hosts.get(host_id as usize) else {
-//         return Either::Right(HttpResponse::NotFound().finish());
-//     };
-//     let mut host = host.lock().await;
-//
-//     if query.force_refresh {
-//         host.moonlight.clear_cache();
-//     }
-//
-//     let app_list = match host.moonlight.app_list().await {
-//         Err(err) => {
-//             warn!("[Api]: failed to get app list for host {host_id}: {err:?}");
-//
-//             return Either::Right(HttpResponse::InternalServerError().finish());
-//         }
-//         Ok(value) => value,
-//     };
-//
-//     Either::Left(Json(GetAppsResponse {
-//         apps: app_list.iter().map(|x| x.to_owned().into()).collect(),
-//     }))
-// }
-//
-// #[get("/app/image")]
-// async fn get_app_image(
-//     data: Data<RuntimeApiData>,
-//     Query(query): Query<GetAppImageQuery>,
-// ) -> Either<Bytes, HttpResponse> {
-//     let hosts = data.hosts.read().await;
-//
-//     let host_id = query.host_id;
-//     let Some(host) = hosts.get(host_id as usize) else {
-//         return Either::Right(HttpResponse::NotFound().finish());
-//     };
-//     let mut host = host.lock().await;
-//
-//     if query.force_refresh {
-//         host.app_images_cache.clear();
-//         host.moonlight.clear_cache();
-//     }
-//
-//     let app_id = query.app_id;
-//     if let Some(cache) = host.app_images_cache.get(&app_id) {
-//         return Either::Left(cache.clone());
-//     }
-//
-//     let image = host.moonlight.request_app_image(app_id).await;
-//     match image {
-//         Err(err) => {
-//             warn!("[Api]: failed to get host {host_id} app image {app_id}: {err:?}");
-//
-//             Either::Right(HttpResponse::InternalServerError().finish())
-//         }
-//         Ok(image) => {
-//             host.app_images_cache.insert(app_id, image.clone());
-//
-//             Either::Left(image)
-//         }
-//     }
-// }
-
-pub fn api_service() -> impl HttpServiceFactory {
-=======
 
 #[delete("/host")]
 async fn delete_host(
@@ -589,8 +359,7 @@
     }
 }
 
-pub fn api_service(data: Data<RuntimeApiData>) -> impl HttpServiceFactory {
->>>>>>> bb730526
+pub fn api_service() -> impl HttpServiceFactory {
     web::scope("/api")
         // .wrap(middleware::from_fn(auth_middleware))
         .service(services![
